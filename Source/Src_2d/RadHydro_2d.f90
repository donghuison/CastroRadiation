module rad_advection_module

  use bl_constants_module
  
  implicit none

  private

  public umeth2d_rad, ctoprim_rad, consup_rad

contains

! :::
! ::: ------------------------------------------------------------------
! :::
subroutine ctoprim_rad(lo,hi, &
     uin,uin_l1,uin_l2,uin_h1,uin_h2, &
     Erin,Erin_l1,Erin_l2,Erin_h1,Erin_h2, &
     lam,lam_l1,lam_l2,lam_h1,lam_h2, &
     q,c,cg,gamc,gamcg,csml,flatn,q_l1,q_l2,q_h1,q_h2, &
     src,src_l1,src_l2,src_h1,src_h2, &
     srcQ,srQ_l1,srQ_l2,srQ_h1,srQ_h2, &
     courno,dx,dy,dt,ngp,ngf,iflaten)

!     Will give primitive variables on lo-ngp:hi+ngp, and flatn on lo-ngf:hi+ngf
!     if iflaten=1.  Declared dimensions of q,c,gamc,csml,flatn are given
!     by DIMS(q).  This declared region is assumed to encompass lo-ngp:hi+ngp.
!     Also, uflaten call assumes ngp>=ngf+3 (ie, primitve data is used by the
!     routine that computes flatn).

  use network, only : nspec, naux
  use eos_module
  use meth_params_module, only : NVAR, URHO, UMX, UMY, UEDEN, UEINT, UTEMP, &
                                 QVAR, QRHO, QU, QV, QW, QGAME, QREINT, QPRES, &
                                 QTEMP, QFS, QFX, &
                                 nadv, allow_negative_energy, small_temp, &
                                 npassive, upass_map, qpass_map
  use radhydro_params_module, only : QRADVAR, qrad, qradhi, qptot, qreitot, comoving, &
       flatten_pp_threshold, first_order_hydro
  use rad_params_module, only : ngroups
  use flatten_module, only : uflaten
  use fluxlimiter_module, only : Edd_factor

  implicit none

  double precision, parameter:: small = 1.d-8

  integer lo(2), hi(2)
  integer uin_l1,uin_l2,uin_h1,uin_h2
  integer Erin_l1,Erin_l2,Erin_h1,Erin_h2
  integer lam_l1,lam_l2,lam_h1,lam_h2
  integer q_l1,q_l2,q_h1,q_h2
  integer src_l1,src_l2,src_h1,src_h2
  integer srQ_l1,srQ_l2,srQ_h1,srQ_h2
  integer iflaten

  double precision :: uin(uin_l1:uin_h1,uin_l2:uin_h2,NVAR)
  double precision :: Erin(Erin_l1:Erin_h1,Erin_l2:Erin_h2,0:ngroups-1)
  double precision :: lam(lam_l1:lam_h1,lam_l2:lam_h2,0:ngroups-1)
  double precision :: q(q_l1:q_h1,q_l2:q_h2,QRADVAR)
  double precision ::    c (q_l1:q_h1,q_l2:q_h2)
  double precision ::    cg(q_l1:q_h1,q_l2:q_h2)
  double precision :: gamc (q_l1:q_h1,q_l2:q_h2)
  double precision :: gamcg(q_l1:q_h1,q_l2:q_h2)
  double precision ::  csml(q_l1:q_h1,q_l2:q_h2)
  double precision :: flatn(q_l1:q_h1,q_l2:q_h2)
  double precision :: src (src_l1:src_h1,src_l2:src_h2,NVAR)
  double precision :: srcQ(srQ_l1:srQ_h1,srQ_l2:srQ_h2,QVAR)
  double precision :: dx, dy, dt, courno

  double precision, allocatable :: dpdrho(:,:)
  double precision, allocatable :: dpde(:,:)
  double precision, allocatable :: flatg(:,:)

  integer          :: i, j, g
  integer          :: ngp, ngf, loq(2), hiq(2)
  integer          :: n, nq, ipassive
  double precision :: courx, coury, courmx, courmy

  double precision :: csrad2, prad, Eddf, gamr

  type(eos_t) :: eos_state

  allocate(dpdrho(q_l1:q_h1,q_l2:q_h2))
  allocate(dpde  (q_l1:q_h1,q_l2:q_h2))
  allocate(flatg (q_l1:q_h1,q_l2:q_h2))

  do i=1,2
     loq(i) = lo(i)-ngp
     hiq(i) = hi(i)+ngp
  enddo

!     Make q (all but p), except put e in slot for rho.e, fix after eos call
!     The temperature is used as an initial guess for the eos call and will be overwritten
  do j = loq(2),hiq(2)
     do i = loq(1),hiq(1)

        if (uin(i,j,URHO) .le. 0.d0) then
           print *,'   '
           print *,'>>> Error: Castro_2d::ctoprim ',i,j
           print *,'>>> ... negative density ',uin(i,j,URHO)
           print *,'    '
           call bl_error("Error:: Castro_2d.f90 :: ctoprim")
        end if

        q(i,j,QRHO) = uin(i,j,URHO)
        q(i,j,QU) = uin(i,j,UMX)/uin(i,j,URHO)
        q(i,j,QV) = uin(i,j,UMY)/uin(i,j,URHO)
        q(i,j,QREINT ) = uin(i,j,UEINT)/q(i,j,QRHO)
        q(i,j,QTEMP  ) = uin(i,j,UTEMP)
        q(i,j,qrad:qradhi) = Erin(i,j,:)
     enddo
  enddo

  ! Load advected / species / and auxiliary quatities, c, into q,
  ! assuming they arrived in uin as rho.c
  do ipassive = 1, npassive
     n  = upass_map(ipassive)
     nq = qpass_map(ipassive)
     do j = loq(2),hiq(2)
        do i = loq(1),hiq(1)
           q(i,j,nq) = uin(i,j,n)/q(i,j,QRHO)
        enddo
     enddo
  enddo


  ! Get gamc, p, T, c, csml using q state
  do j = loq(2), hiq(2)
     do i = loq(1), hiq(1)

        eos_state % rho = q(i,j,QRHO)
        eos_state % T   = q(i,j,QTEMP)
        eos_state % e   = q(i,j,QREINT)
        eos_state % xn  = q(i,j,QFS:QFS+nspec-1)
        eos_state % aux = q(i,j,QFX:QFX+naux-1)

        ! If necessary, reset the energy using small_temp
        if ((allow_negative_energy .eq. 0) .and. (q(i,j,QREINT) .lt. 0)) then
           q(i,j,QTEMP) = small_temp
           eos_state % T = q(i,j,QTEMP)
           call eos(eos_input_rt, eos_state)
           q(i,j,QPRES ) = eos_state % p
           q(i,j,QREINT) = eos_state % e
           if (q(i,j,QREINT) .lt. 0.d0) then
              print *,'   '
              print *,'>>> Error: ctoprim ',i,j
              print *,'>>> ... new e from eos call is negative ',q(i,j,QREINT)
              print *,'    '
              call bl_error("Error:: ctoprim")
           end if
        end if

        call eos(eos_input_re, eos_state)

        q(i,j,QTEMP) = eos_state % T
        q(i,j,QPRES) = eos_state % p
        dpdrho(i,j)  = eos_state % dpdr_e
        dpde(i,j)    = eos_state % dpde
        gamcg(i,j)   = eos_state % gam1
        cg(i,j)      = eos_state % cs

        csrad2 = 0.d0
        prad = 0.d0
        do g=0, ngroups-1
           if (comoving) then
              Eddf = Edd_factor(lam(i,j,g))
              gamr = (3.d0-Eddf)/2.d0
           else
              gamr = lam(i,j,g) + 1.d0
           end if
           prad = prad + lam(i,j,g)*q(i,j,qrad+g)
           csrad2 = csrad2 + gamr * (lam(i,j,g)*q(i,j,qrad+g)) / q(i,j,QRHO)
        end do

        q(i,j,qptot) = q(i,j,QPRES) + prad
        c(i,j) = cg(i,j)**2 + csrad2
        gamc(i,j) = c(i,j) * q(i,j,QRHO) / q(i,j,qptot)
        c(i,j) = sqrt(c(i,j))
        csml(i,j) = max(small, small * c(i,j))

!     Make this "rho e" instead of "e"
        q(i,j,QREINT) = q(i,j,QREINT)*q(i,j,QRHO)
        q(i,j,qreitot) = q(i,j,QREINT) + sum(q(i,j,qrad:qradhi))
     enddo
  enddo

!     Compute sources in terms of Q
  do j = loq(2), hiq(2)
     do i = loq(1), hiq(1)

        srcQ(i,j,QRHO  ) = src(i,j,URHO)
        srcQ(i,j,QU    ) = (src(i,j,UMX) - q(i,j,QU) * srcQ(i,j,QRHO)) / q(i,j,QRHO)
        srcQ(i,j,QV    ) = (src(i,j,UMY) - q(i,j,QV) * srcQ(i,j,QRHO)) / q(i,j,QRHO)
        srcQ(i,j,QREINT) = src(i,j,UEDEN) - q(i,j,QU) *src(i,j,UMX)   &
                                          - q(i,j,QV) *src(i,j,UMY) + &
                      0.5d0 * (q(i,j,QU)**2 + q(i,j,QV)**2) * srcQ(i,j,QRHO)
        srcQ(i,j,QPRES ) =   dpde(i,j) * &
                (srcQ(i,j,QREINT) - q(i,j,QREINT)*srcQ(i,j,QRHO)/q(i,j,QRHO))/q(i,j,QRHO) + &
                dpdrho(i,j) * srcQ(i,j,QRHO)! + &
!                sum(dpdX_er(i,j,:)*(src(i,j,UFS:UFS+nspec-1) - &
!                    q(i,j,QFS:QFS+nspec-1)*srcQ(i,j,QRHO))) / q(i,j,QRHO)

        do ipassive = 1, npassive
           n  = upass_map(ipassive)
           nq = qpass_map(ipassive)
           srcQ(i,j,nq) = (src(i,j,n) - q(i,j,nq) * srcQ(i,j,QRHO))/q(i,j,QRHO)
        enddo

     end do
  end do

!     Compute running max of Courant number over grids
  courmx = courno
  courmy = courno
  do j = lo(2),hi(2)
     do i = lo(1),hi(1)
        courx =  ( c(i,j)+abs(q(i,j,QU)) ) * dt/dx
        coury =  ( c(i,j)+abs(q(i,j,QV)) ) * dt/dy
        courmx = max( courmx, courx )
        courmy = max( courmy, coury )

        if (courx .gt. 1.d0) then
           print *,'   '
           call bl_warning("Warning:: Castro_2d.f90 :: CFL violation in ctoprim")
           print *,'>>> ... (u+c) * dt / dx > 1 ', courx
           print *,'>>> ... at cell (i,j)     : ',i,j
           print *,'>>> ... u, c                ',q(i,j,QU), c(i,j)
           print *,'>>> ... density             ',q(i,j,QRHO)
        end if

        if (coury .gt. 1.d0) then
           print *,'   '
           call bl_warning("Warning:: Castro_2d.f90 :: CFL violation in ctoprim")
           print *,'>>> ... (v+c) * dt / dx > 1 ', coury
           print *,'>>> ... at cell (i,j)     : ',i,j
           print *,'>>> ... v, c                ',q(i,j,QV), c(i,j)
           print *,'>>> ... density             ',q(i,j,QRHO)
        end if

     enddo
  enddo
  courno = max( courmx, courmy )

!     Compute flattening coef for slope calculations
  if (first_order_hydro) then
     flatn = 0.d0
  else if(iflaten.eq.1)then
     do n=1,2
        loq(n)=lo(n)-ngf
        hiq(n)=hi(n)+ngf
     enddo
     call uflaten((/ loq(1), loq(2), 0 /), (/ hiq(1), hiq(2), 0 /), &
          q(:,:,qptot), &
          q(:,:,QU), &
          q(:,:,QV), &
          q(:,:,QW), &
          flatn,(/ q_l1, q_l2, 0 /), (/ q_h1, q_h2, 0 /))
     call uflaten((/ loq(1), loq(2), 0 /), (/ hiq(1), hiq(2), 0 /), &
          q(:,:,qpres), &
          q(:,:,QU), &
          q(:,:,QV), &
          q(:,:,QW), &
          flatg,(/ q_l1, q_l2, 0 /), (/ q_h1, q_h2, 0 /))
     flatn = flatn * flatg

     if (flatten_pp_threshold > 0.d0) then
        call ppflaten(loq,hiq, &
             flatn, q, q_l1,q_l2,q_h1,q_h2)
     end if
  else
     flatn = 1.d0
  endif

  deallocate(dpdrho,dpde, flatg)

  q(:,:,QGAME) = 0.d0 ! QGAME is not used in radiation hydro. Setting it to 0 to mute valgrind.

end subroutine ctoprim_rad


! ::: ---------------------------------------------------------------
! ::: :: UMETH2D     Compute hyperbolic fluxes using unsplit second
! ::: ::               order Godunov integrator.
! ::: ::
! ::: :: inputs/outputs
! ::: :: q           => (const)  input state, primitives
! ::: :: c           => (const)  sound speed
! ::: :: gamc        => (const)  cound speed gamma
! ::: :: csml        => (const)  local small c val
! ::: :: flatn       => (const)  flattening parameter
! ::: :: src         => (const)  source
! ::: :: nx          => (const)  number of cells in X direction
! ::: :: ny          => (const)  number of cells in Y direction
! ::: :: dx          => (const)  grid spacing in X direction
! ::: :: dy          => (const)  grid spacing in Y direction
! ::: :: dt          => (const)  time stepsize
! ::: :: flux1      <=  (modify) flux in X direction on X edges
! ::: :: flux2      <=  (modify) flux in Y direction on Y edges
! ::: ----------------------------------------------------------------

subroutine umeth2d_rad(q, c,cg, gamc,gamcg, csml, flatn, qd_l1, qd_l2, qd_h1, qd_h2,&
     lam, lam_l1, lam_l2, lam_h1, lam_h2, &
     srcQ, src_l1, src_l2, src_h1, src_h2, &
     ilo1, ilo2, ihi1, ihi2, dx, dy, dt, &
     flux1, fd1_l1, fd1_l2, fd1_h1, fd1_h2, &
     flux2, fd2_l1, fd2_l2, fd2_h1, fd2_h2, &
     rflux1, rfd1_l1, rfd1_l2, rfd1_h1, rfd1_h2, &
     rflux2, rfd2_l1, rfd2_l2, rfd2_h1, rfd2_h2, &
     pgdx,pgdx_l1, pgdx_l2, pgdx_h1, pgdx_h2, &
     pgdy,pgdy_l1, pgdy_l2, pgdy_h1, pgdy_h2, &
     ergdx, ergdx_l1, ergdx_l2, ergdx_h1, ergdx_h2, &
     ergdy, ergdy_l1, ergdy_l2, ergdy_h1, ergdy_h2, &
     lmgdx, lmgdx_l1, lmgdx_l2, lmgdx_h1, lmgdx_h2, &
     lmgdy, lmgdy_l1, lmgdy_l2, lmgdy_h1, lmgdy_h2, &
     ugdx,ugdx_l1,ugdx_l2,ugdx_h1,ugdx_h2, &
     ugdy,ugdy_l1,ugdy_l2,ugdy_h1,ugdy_h2, &
     area1, area1_l1, area1_l2, area1_h1, area1_h2, &
     area2, area2_l1, area2_l2, area2_h1, area2_h2, &
     pdivu, vol, vol_l1, vol_l2, vol_h1, vol_h2, &
     uy_xfc, ux_yfc, &
     dloga, dloga_l1, dloga_l2, dloga_h1, dloga_h2, &
     domlo, domhi)

  use network, only : nspec
  use meth_params_module, only : NVAR, ppm_type
  use radhydro_params_module, only : QRADVAR
  use rad_params_module, only : ngroups
  use riemann_module, only : cmpflx
  use trace_ppm_rad_module, only : trace_ppm_rad

  implicit none

  integer lam_l1,lam_l2,lam_h1,lam_h2
  integer ergdx_l1, ergdx_l2, ergdx_h1, ergdx_h2
  integer ergdy_l1, ergdy_l2, ergdy_h1, ergdy_h2
  integer lmgdx_l1, lmgdx_l2, lmgdx_h1, lmgdx_h2
  integer lmgdy_l1, lmgdy_l2, lmgdy_h1, lmgdy_h2
  integer rfd1_l1, rfd1_l2, rfd1_h1, rfd1_h2
  integer rfd2_l1, rfd2_l2, rfd2_h1, rfd2_h2
  integer qd_l1, qd_l2, qd_h1, qd_h2
  integer dloga_l1, dloga_l2, dloga_h1, dloga_h2
  integer src_l1, src_l2, src_h1, src_h2
  integer fd1_l1, fd1_l2, fd1_h1, fd1_h2
  integer fd2_l1, fd2_l2, fd2_h1, fd2_h2
  integer pgdx_l1, pgdx_l2, pgdx_h1, pgdx_h2
  integer pgdy_l1, pgdy_l2, pgdy_h1, pgdy_h2
  integer ugdx_l1,ugdx_l2,ugdx_h1,ugdx_h2
  integer ugdy_l1,ugdy_l2,ugdy_h1,ugdy_h2
  integer area1_l1, area1_l2, area1_h1, area1_h2
  integer area2_l1, area2_l2, area2_h1, area2_h2
  integer vol_l1, vol_l2, vol_h1, vol_h2
  integer ilo1, ilo2, ihi1, ihi2
  integer domlo(2), domhi(2)
  
  double precision dx, dy, dt
  double precision     q(qd_l1:qd_h1,qd_l2:qd_h2,QRADVAR)
  double precision  gamc(qd_l1:qd_h1,qd_l2:qd_h2)
  double precision gamcg(qd_l1:qd_h1,qd_l2:qd_h2)
  double precision flatn(qd_l1:qd_h1,qd_l2:qd_h2)
  double precision  csml(qd_l1:qd_h1,qd_l2:qd_h2)
  double precision     c(qd_l1:qd_h1,qd_l2:qd_h2)
  double precision    cg(qd_l1:qd_h1,qd_l2:qd_h2)
  double precision  srcQ(src_l1:src_h1,src_l2:src_h2)
  double precision dloga(dloga_l1:dloga_h1,dloga_l2:dloga_h2)
  double precision  pgdx(pgdx_l1:pgdx_h1,pgdx_l2:pgdx_h2)
  double precision  ugdx(ugdx_l1:ugdx_h1,ugdx_l2:ugdx_h2)
  double precision  pgdy(pgdy_l1:pgdy_h1,pgdy_l2:pgdy_h2)
  double precision  ugdy(ugdy_l1:ugdy_h1,ugdy_l2:ugdy_h2)
  double precision flux1(fd1_l1:fd1_h1,fd1_l2:fd1_h2,NVAR)
  double precision flux2(fd2_l1:fd2_h1,fd2_l2:fd2_h2,NVAR)
  double precision area1(area1_l1:area1_h1,area1_l2:area1_h2)
  double precision area2(area2_l1:area2_h1,area2_l2:area2_h2)
  double precision pdivu(ilo1:ihi1,ilo2:ihi2)
  double precision vol(vol_l1:vol_h1,vol_l2:vol_h2)

  double precision uy_xfc(ugdx_l1:ugdx_h1,ugdx_l2:ugdx_h2)
  double precision ux_yfc(ugdy_l1:ugdy_h1,ugdy_l2:ugdy_h2)

  double precision lam(lam_l1:lam_h1,lam_l2:lam_h2,0:ngroups-1)
  double precision ergdx(ergdx_l1:ergdx_h1,ergdx_l2:ergdx_h2,0:ngroups-1)
  double precision ergdy(ergdy_l1:ergdy_h1,ergdy_l2:ergdy_h2,0:ngroups-1)
  double precision lmgdx(lmgdx_l1:lmgdx_h1,lmgdx_l2:lmgdx_h2,0:ngroups-1)
  double precision lmgdy(lmgdy_l1:lmgdy_h1,lmgdy_l2:lmgdy_h2,0:ngroups-1)
  double precision rflux1(rfd1_l1:rfd1_h1,rfd1_l2:rfd1_h2,0:ngroups-1)
  double precision rflux2(rfd2_l1:rfd2_h1,rfd2_l2:rfd2_h2,0:ngroups-1)

!     Left and right state arrays (edge centered, cell centered)
  double precision, allocatable:: dq(:,:,:),  qm(:,:,:),   qp(:,:,:)
  double precision, allocatable::qxm(:,:,:),qym(:,:,:)
  double precision, allocatable::qxp(:,:,:),qyp(:,:,:)

!     Work arrays to hold 3 planes of riemann state and conservative fluxes
  double precision, allocatable::   fx(:,:,:),  fy(:,:,:)
  double precision, allocatable::  rfx(:,:,:), rfy(:,:,:)
  double precision, allocatable::   pgdxtmp(:,:) ,  ugdxtmp(:,:),  ergdxtmp(:,:,:)
  double precision, allocatable :: gegdxtmp(:,:), gegdx(:,:), gegdy(:,:)
  double precision, allocatable :: shk(:,:)

!     Local scalar variables
  double precision :: dtdx
  double precision :: hdtdx, hdt, hdtdy
  integer          :: i,j
  double precision :: pggdx, pggdy

  allocate ( pgdxtmp( pgdx_l1: pgdx_h1, pgdx_l2: pgdx_h2))
  allocate (ergdxtmp(ergdx_l1:ergdx_h1,ergdx_l2:ergdx_h2,0:ngroups-1))
  allocate ( ugdxtmp( ugdx_l1: ugdx_h1, ugdx_l2: ugdx_h2))
  allocate ( gegdxtmp(ugdx_l1:ugdx_h1,ugdx_l2:ugdx_h2))
  allocate ( gegdx(ugdx_l1:ugdx_h1,ugdx_l2:ugdx_h2))
  allocate ( gegdy(ugdy_l1:ugdy_h1,ugdy_l2:ugdy_h2))

  allocate (  dq(ilo1-1:ihi1+2,ilo2-1:ihi2+2,QRADVAR) )
  allocate (  qm(ilo1-1:ihi1+2,ilo2-1:ihi2+2,QRADVAR) )
  allocate (  qp(ilo1-1:ihi1+2,ilo2-1:ihi2+2,QRADVAR) )
  allocate ( qxm(ilo1-1:ihi1+2,ilo2-1:ihi2+2,QRADVAR) )
  allocate ( qxp(ilo1-1:ihi1+2,ilo2-1:ihi2+2,QRADVAR) )
  allocate ( qym(ilo1-1:ihi1+2,ilo2-1:ihi2+2,QRADVAR) )
  allocate ( qyp(ilo1-1:ihi1+2,ilo2-1:ihi2+2,QRADVAR) )
  allocate ( fx(ilo1  :ihi1+1,ilo2-1:ihi2+1,NVAR))
  allocate ( fy(ilo1-1:ihi1+1,ilo2  :ihi2+1,NVAR))
  allocate (rfx(ilo1  :ihi1+1,ilo2-1:ihi2+1,0:ngroups-1))
  allocate (rfy(ilo1-1:ihi1+1,ilo2  :ihi2+1,0:ngroups-1))

  allocate (shk(ilo1-1:ihi1+1,ilo2-1:ihi2+1))

!     Local constants
  dtdx = dt/dx
  hdtdx = 0.5d0*dtdx
  hdtdy = 0.5d0*dt/dy
  hdt = 0.5d0*dt

  ! multidimensional shock detection -- this will be used to do the
  ! hybrid Riemann solver
  !if (hybrid_riemann == 1) then
  !   call shock(q,qd_l1,qd_l2,qd_h1,qd_h2, &
  !              shk,ilo1-1,ilo2-1,ihi1+1,ihi2+1, &
  !              ilo1,ilo2,ihi1,ihi2,dx,dy)
  !else
     shk(:,:) = ZERO
  !endif


!     NOTE: Geometry terms need to be punched through

! !     Trace to edges w/o transverse flux correction terms
  if (ppm_type .eq. 0) then
     call bl_error("ppm_type <=0 is not supported in umeth2d_rad")
  else
     call trace_ppm_rad(lam,lam_l1,lam_l2,lam_h1,lam_h2, &
          q,c,cg,flatn,qd_l1,qd_l2,qd_h1,qd_h2, &
          dloga,dloga_l1,dloga_l2,dloga_h1,dloga_h2, &
          qxm,qxp,qym,qyp,ilo1-1,ilo2-1,ihi1+2,ihi2+2, &
          srcQ,src_l1,src_l2,src_h1,src_h2, &
          ilo1,ilo2,ihi1,ihi2,dx,dy,dt)
  end if

  call cmpflx(lam, lam_l1, lam_l2, lam_h1, lam_h2, &
              qxm, qxp, ilo1-1, ilo2-1, ihi1+2, ihi2+2, &
              fx, ilo1, ilo2-1, ihi1+1, ihi2+1, &
              rfx, ilo1, ilo2-1, ihi1+1, ihi2+1, &
              pgdxtmp, pgdx_l1, pgdx_l2, pgdx_h1, pgdx_h2, &
              ergdxtmp, ergdx_l1, ergdx_l2, ergdx_h1, ergdx_h2, &
              lmgdx, lmgdx_l1, lmgdx_l2, lmgdx_h1, lmgdx_h2, &
              ugdxtmp, ugdx_l1, ugdx_l2, ugdx_h1, ugdx_h2, &
              uy_xfc, &
              gegdxtmp, ugdx_l1, ugdx_l2, ugdx_h1, ugdx_h2, &                
              gamcg, gamc, csml, c, qd_l1, qd_l2, qd_h1, qd_h2, &
              shk, ilo1-1, ilo2-1, ihi1+1, ihi2+1, &
              1, ilo1, ihi1, ilo2-1, ihi2+1, domlo, domhi)

  call cmpflx(lam,lam_l1,lam_l2,lam_h1,lam_h2, &
              qym, qyp, ilo1-1, ilo2-1, ihi1+2, ihi2+2, &
              fy, ilo1-1, ilo2, ihi1+1, ihi2+1, &
              rfy, ilo1-1, ilo2, ihi1+1, ihi2+1, &
              pgdy,  pgdy_l1,  pgdy_l2,  pgdy_h1,  pgdy_h2, &
              ergdy, ergdy_l1, ergdy_l2, ergdy_h1, ergdy_h2, &
              lmgdy, lmgdy_l1, lmgdy_l2, lmgdy_h1, lmgdy_h2, &
              ugdy,  ugdy_l1,  ugdy_l2,  ugdy_h1,  ugdy_h2, &
              ux_yfc, &
              gegdy, ugdy_l1, ugdy_l2, ugdy_h1, ugdy_h2, &
              gamcg, gamc,csml, c, qd_l1, qd_l2, qd_h1, qd_h2, &
              shk, ilo1-1, ilo2-1, ihi1+1, ihi2+1, &
              2, ilo1-1, ihi1+1, ilo2, ihi2, domlo, domhi)
  
  call transy_rad(lam,lam_l1,lam_l2,lam_h1,lam_h2, &
       qxm, qm, qxp, qp, ilo1-1, ilo2-1, ihi1+2, ihi2+2, &
        fy, ilo1-1, ilo2, ihi1+1, ihi2+1, &
       rfy, ilo1-1, ilo2, ihi1+1, ihi2+1, &
        pgdy,  pgdy_l1 , pgdy_l2,  pgdy_h1,  pgdy_h2, &
       ergdy, ergdy_l1, ergdy_l2, ergdy_h1, ergdy_h2, &
        ugdy,  ugdy_l1,  ugdy_l2,  ugdy_h1,  ugdy_h2, &
       gamcg, qd_l1, qd_l2, qd_h1, qd_h2, &
       srcQ, src_l1, src_l2, src_h1, src_h2, &
       hdt, hdtdy, &
       ilo1-1, ihi1+1, ilo2, ihi2)

  call cmpflx(lam,lam_l1,lam_l2,lam_h1,lam_h2, &
              qm, qp, ilo1-1, ilo2-1, ihi1+2, ihi2+2, &
              flux1,  fd1_l1,  fd1_l2,  fd1_h1,  fd1_h2, &
              rflux1, rfd1_l1, rfd1_l2, rfd1_h1, rfd1_h2, &
              pgdx,  pgdx_l1,  pgdx_l2,  pgdx_h1,  pgdx_h2, &
              ergdx, ergdx_l1, ergdx_l2, ergdx_h1, ergdx_h2, &
              lmgdx, lmgdx_l1, lmgdx_l2, lmgdx_h1, lmgdx_h2, &
              ugdx,  ugdx_l1,  ugdx_l2,  ugdx_h1,  ugdx_h2, &
              uy_xfc, &
              gegdx, ugdx_l1, ugdx_l2, ugdx_h1, ugdx_h2, &
              gamcg, gamc,csml, c, qd_l1, qd_l2, qd_h1, qd_h2, &
              shk, ilo1-1, ilo2-1, ihi1+1, ihi2+1, &
              1, ilo1, ihi1, ilo2, ihi2, domlo, domhi)

  call transx_rad(lam,lam_l1,lam_l2,lam_h1,lam_h2, &
       qym, qm,qyp,qp, ilo1-1, ilo2-1, ihi1+2, ihi2+2, &
        fx, ilo1, ilo2-1, ihi1+1, ihi2+1, &
       rfx, ilo1, ilo2-1, ihi1+1, ihi2+1, &
        pgdxtmp,  pgdx_l1,  pgdx_l2,  pgdx_h1,  pgdx_h2, &
       ergdxtmp, ergdx_l1, ergdx_l2, ergdx_h1, ergdx_h2, &
        ugdxtmp,  ugdx_l1,  ugdx_l2,  ugdx_h1,  ugdx_h2, &
       gamcg, qd_l1, qd_l2, qd_h1, qd_h2, &
       srcQ,  src_l1,  src_l2,  src_h1,  src_h2, &
       hdt, hdtdx, &
       area1, area1_l1, area1_l2, area1_h1, area1_h2, &
       vol, vol_l1, vol_l2, vol_h1, vol_h2, &
       ilo1, ihi1, ilo2-1, ihi2+1)

  call cmpflx(lam,lam_l1,lam_l2,lam_h1,lam_h2, &
              qm, qp, ilo1-1, ilo2-1, ihi1+2, ihi2+2, &
              flux2,  fd2_l1,  fd2_l2,  fd2_h1,  fd2_h2, &
              rflux2, rfd2_l1, rfd2_l2, rfd2_h1, rfd2_h2, &
              pgdy,  pgdy_l1,  pgdy_l2,  pgdy_h1,  pgdy_h2, &
              ergdy, ergdy_l1, ergdy_l2, ergdy_h1, ergdy_h2, &
              lmgdy, lmgdy_l1, lmgdy_l2, lmgdy_h1, lmgdy_h2, &
              ugdy,  ugdy_l1,  ugdy_l2,  ugdy_h1,  ugdy_h2, &
              ux_yfc, &
              gegdy, ugdy_l1, ugdy_l2, ugdy_h1, ugdy_h2, &
              gamcg, gamc,csml, c, qd_l1, qd_l2, qd_h1, qd_h2, &
              shk, ilo1-1, ilo2-1, ihi1+1, ihi2+1, &
              2, ilo1, ihi1, ilo2, ihi2, domlo, domhi)

  do j = ilo2,ihi2
     do i = ilo1,ihi1
        pggdx = 0.5d0*(pgdx(i+1,j  )+pgdx(i,j))
        pggdy = 0.5d0*(pgdy(i  ,j+1)+pgdy(i,j))
        pdivu(i,j) = (pggdx*(ugdx(i+1,j  )*area1(i+1,j  )-ugdx(i,j)*area1(i,j)) &
             +        pggdy*(ugdy(i  ,j+1)*area2(i  ,j+1)-ugdy(i,j)*area2(i,j)) ) / vol(i,j)
     end do
  end do

  deallocate(dq,qm,qp,qxm,qxp,qym,qyp)
  deallocate(fx,fy)
  deallocate(rfx,rfy)
  deallocate(pgdxtmp,ugdxtmp,ergdxtmp)

end subroutine umeth2d_rad

! :::
! ::: ------------------------------------------------------------------
! :::

subroutine transy_rad(lam, lam_l1, lam_l2, lam_h1, lam_h2, &
     qm, qmo, qp, qpo, qd_l1, qd_l2, qd_h1, qd_h2, &
      fy, fy_l1, fy_l2, fy_h1, fy_h2, &
     rfy,rfy_l1,rfy_l2,rfy_h1,rfy_h2, &
      pgdy,  pgdy_l1,  pgdy_l2,  pgdy_h1,  pgdy_h2, &
     ergdy, ergdy_l1, ergdy_l2, ergdy_h1, ergdy_h2, &
      ugdy,  ugdy_l1,  ugdy_l2,  ugdy_h1,  ugdy_h2, &
     gamc, gc_l1, gc_l2, gc_h1, gc_h2, &
     srcQ, src_l1, src_l2, src_h1, src_h2, &
     hdt, cdtdy, ilo, ihi, jlo, jhi)

  use network, only : nspec
  use meth_params_module, only : QVAR, NVAR, QRHO, QU, QV, QPRES, QREINT, &
                                 URHO, UMX, UMY, UEDEN, &
                                 npassive, upass_map, qpass_map, ppm_trace_sources, &
                                 ppm_type
  use radhydro_params_module, only : QRADVAR, qrad, qradhi, qptot, qreitot, &
       fspace_type, comoving
  use rad_params_module, only : ngroups
  use fluxlimiter_module, only : Edd_factor

  implicit none

  integer lam_l1,lam_l2,lam_h1,lam_h2
  integer qd_l1, qd_l2, qd_h1, qd_h2
  integer gc_l1, gc_l2, gc_h1, gc_h2
  integer fy_l1, fy_l2, fy_h1, fy_h2
  integer rfy_l1, rfy_l2, rfy_h1, rfy_h2
  integer pgdy_l1, pgdy_l2, pgdy_h1, pgdy_h2
  integer ergdy_l1, ergdy_l2, ergdy_h1, ergdy_h2
  integer ugdy_l1, ugdy_l2, ugdy_h1, ugdy_h2
  integer src_l1, src_l2, src_h1, src_h2
  integer ilo, ihi, jlo, jhi

  double precision lam(lam_l1:lam_h1,lam_l2:lam_h2,0:ngroups-1)
  double precision qm (qd_l1:qd_h1,qd_l2:qd_h2,QRADVAR)
  double precision qmo(qd_l1:qd_h1,qd_l2:qd_h2,QRADVAR)
  double precision qp (qd_l1:qd_h1,qd_l2:qd_h2,QRADVAR)
  double precision qpo(qd_l1:qd_h1,qd_l2:qd_h2,QRADVAR)
  double precision  fy( fy_l1: fy_h1, fy_l2: fy_h2,NVAR)
  double precision rfy(rfy_l1:rfy_h1,rfy_l2:rfy_h2,0:ngroups-1)
  double precision  pgdy( pgdy_l1: pgdy_h1, pgdy_l2: pgdy_h2)
  double precision ergdy(ergdy_l1:ergdy_h1,ergdy_l2:ergdy_h2,0:ngroups-1)
  double precision  ugdy( ugdy_l1: ugdy_h1, ugdy_l2: ugdy_h2)
  double precision gamc(gc_l1:gc_h1,gc_l2:gc_h2)
  double precision srcQ(src_l1:src_h1,src_l2:src_h2,QVAR)
  double precision hdt, cdtdy

  integer i, j, g
  integer n, nq, ipassive

  double precision rr,rrnew
  double precision ugp, ugm, dup, pav, du, pnewr,pnewl
  double precision rrr, rur, rvr, rer, ekinr, rhoekinr
  double precision rrnewr, runewr, rvnewr, renewr
  double precision rrl, rul, rvl, rel, ekinl, rhoekinl
  double precision rrnewl, runewl, rvnewl, renewl
  double precision rhotmp
  double precision compo, compn

  double precision pggp, pggm, dre, dmom
  double precision, dimension(0:ngroups-1) :: lambda, ergp, ergm, err, erl, lamge, luge, &
       der, ernewr, ernewl
  double precision eddf, f1, ugc

  ! NOTE: it is better *not* to protect against small density in this routine

  do ipassive = 1, npassive
     n  = upass_map(ipassive)
     nq = qpass_map(ipassive)
     do j = jlo, jhi
        do i = ilo, ihi

           rr = qp(i,j,QRHO)
           rrnew = rr - cdtdy*(fy(i,j+1,URHO)-fy(i,j,URHO))

           compo = rr*qp(i,j,nq)
           compn = compo - cdtdy*(fy(i,j+1,n)-fy(i,j,n))

           qpo(i,j,nq) = compn/rrnew + hdt*srcQ(i,j,nq)

           rr = qm(i+1,j,QRHO)
           rrnew = rr - cdtdy*(fy(i,j+1,URHO)-fy(i,j,URHO))

           compo = rr*qm(i+1,j,nq)
           compn = compo - cdtdy*(fy(i,j+1,n)-fy(i,j,n))

           qmo(i+1,j,nq) = compn/rrnew + hdt*srcQ(i,j,nq)

        enddo
     enddo
  enddo


  do j = jlo, jhi
     do i = ilo, ihi
        lambda(:) = lam(i,j,:)
        pggp = pgdy(i,j+1)
        pggm = pgdy(i,j)
        ugp = ugdy(i,j+1)
        ugm = ugdy(i,j)
        ugc = 0.5d0*(ugp+ugm)
        ergp(:) = ergdy(i,j+1,:)
        ergm(:) = ergdy(i,j,:)

!           Convert to conservation form
        rrr = qp(i,j,QRHO)
        rur = rrr*qp(i,j,QU)
        rvr = rrr*qp(i,j,QV)
        ekinr = 0.5d0*rrr*(qp(i,j,QU)**2 + qp(i,j,QV)**2)
        rer = qp(i,j,QREINT) + ekinr
        err(:) = qp(i,j,qrad:qradhi)

        rrl = qm(i+1,j,QRHO)
        rul = rrl*qm(i+1,j,QU)
        rvl = rrl*qm(i+1,j,QV)
        ekinl = 0.5d0*rrl*(qm(i+1,j,QU)**2 + qm(i+1,j,QV)**2)
        rel = qm(i+1,j,QREINT) + ekinl
        erl(:) = qm(i+1,j,qrad:qradhi)

!           Add transverse predictor
        rrnewr = rrr - cdtdy*(fy(i,j+1,URHO) - fy(i,j,URHO))

        runewr = rur - cdtdy*(fy(i,j+1,UMX)  - fy(i,j,UMX))
        lamge(:) = lambda(:) * (ergp(:)-ergm(:))
        dmom = -cdtdy*((pggp-pggm) + sum(lamge))
        rvnewr = rvr - cdtdy*(fy(i,j+1,UMY)  - fy(i,j,UMY)) &
             + dmom
        luge(:) = ugc * lamge(:)
        dre = -cdtdy*sum(luge)
        renewr = rer - cdtdy*(fy(i,j+1,UEDEN)- fy(i,j,UEDEN)) &
             + dre

        if (fspace_type .eq. 1 .and. comoving) then
           do g=0, ngroups-1
              eddf = Edd_factor(lambda(g))
              f1 = 0.5d0*(1.d0-eddf)
              der(g) = cdtdy * ugc * f1 * (ergp(g) - ergm(g))
           end do
        else if (fspace_type .eq. 2) then
           do g=0, ngroups-1
              eddf = Edd_factor(lambda(g))
              f1 = 0.5d0*(1.d0-eddf)
              der(g) = cdtdy * f1 * 0.5d0*(ergp(g)+ergm(g)) * (ugm-ugp)
           end do
        else ! mixed frame
           der(:) = cdtdy * luge
        end if

        ernewr(:) = err(:) - cdtdy*(rfy(i,j+1,:) - rfy(i,j,:)) &
             + der(:)

        rrnewl = rrl - cdtdy*(fy(i,j+1,URHO) - fy(i,j,URHO))
        runewl = rul - cdtdy*(fy(i,j+1,UMX)  - fy(i,j,UMX))
        rvnewl = rvl - cdtdy*(fy(i,j+1,UMY)  - fy(i,j,UMY)) &
             + dmom
        renewl = rel - cdtdy*(fy(i,j+1,UEDEN)- fy(i,j,UEDEN)) &
             + dre
        ernewl(:) = erl(:) - cdtdy*(rfy(i,j+1,:) - rfy(i,j,:)) &
             + der(:)

        dup = pggp*ugp - pggm*ugm
        pav = 0.5d0*(pggp+pggm)
        du = ugp-ugm
        pnewr = qp(i  ,j,QPRES)-cdtdy*(dup + pav*du*(gamc(i,j)-1.d0))
        pnewl = qm(i+1,j,QPRES)-cdtdy*(dup + pav*du*(gamc(i,j)-1.d0))

!           convert back to non-conservation form
        rhotmp =  rrnewr
        qpo(i,j,QRHO  ) = rhotmp           + hdt*srcQ(i,j,QRHO)
        qpo(i,j,QU    ) = runewr/rhotmp
        qpo(i,j,QV    ) = rvnewr/rhotmp

        rhoekinr = 0.5d0*(runewr**2+rvnewr**2)/rhotmp
        qpo(i,j,QREINT) = renewr - rhoekinr + hdt*srcQ(i,j,QREINT)
        qpo(i,j,QPRES ) =  pnewr            + hdt*srcQ(i,j,QPRES)
        qpo(i,j,qrad:qradhi) = ernewr(:)
        qpo(i,j,qptot  ) = sum(lambda*ernewr) + qpo(i,j,QPRES)
        qpo(i,j,qreitot) = sum(qpo(i,j,qrad:qradhi)) + qpo(i,j,QREINT)
        
        rhotmp =  rrnewl
        qmo(i+1,j,QRHO  ) = rhotmp            + hdt*srcQ(i,j,QRHO)
        qmo(i+1,j,QU    ) = runewl/rhotmp
        qmo(i+1,j,QV    ) = rvnewl/rhotmp
        rhoekinl = 0.5d0*(runewl**2+rvnewl**2)/rhotmp
        qmo(i+1,j,QREINT) = renewl - rhoekinl + hdt*srcQ(i,j,QREINT)
        qmo(i+1,j,QPRES ) = pnewl             + hdt*srcQ(i,j,QPRES)
        qmo(i+1,j,qrad:qradhi) = ernewl(:)
        qmo(i+1,j,qptot  ) = sum(lambda*ernewl) + qmo(i+1,j,QPRES)
        qmo(i+1,j,qreitot) = sum(qmo(i+1,j,qrad:qradhi)) + qmo(i+1,j,QREINT)

        ! if ppm_trace_sources == 1, then we already added the
        ! piecewise parabolic traced sources to the normal edge
        ! states        
        
        if (ppm_trace_sources .eq. 0 .or. ppm_type == 0) then
           qpo(i,j,QU    ) = qpo(i,j,QU) + hdt*srcQ(i,j,QU)
           qpo(i,j,QV    ) = qpo(i,j,QV) + hdt*srcQ(i,j,QV)

           qmo(i+1,j,QU    ) = qmo(i+1,j,QU) + hdt*srcQ(i,j,QU)
           qmo(i+1,j,QV    ) = qmo(i+1,j,QV) + hdt*srcQ(i,j,QV)
        endif                   
        
     enddo
  enddo

end subroutine transy_rad

! :::
! ::: ------------------------------------------------------------------
! :::

subroutine transx_rad(lam, lam_l1, lam_l2, lam_h1, lam_h2, &
     qm, qmo, qp, qpo, qd_l1, qd_l2, qd_h1, qd_h2, &
      fx,  fx_l1,  fx_l2,  fx_h1,  fx_h2, &
     rfx, rfx_l1, rfx_l2, rfx_h1, rfx_h2, &
      pgdx,  pgdx_l1,  pgdx_l2,  pgdx_h1,  pgdx_h2, &
     ergdx, ergdx_l1, ergdx_l2, ergdx_h1, ergdx_h2, &
      ugdx,  ugdx_l1,  ugdx_l2,  ugdx_h1,  ugdx_h2, &
     gamc, gc_l1, gc_l2, gc_h1, gc_h2, &
     srcQ, src_l1, src_l2, src_h1, src_h2, &
     hdt, cdtdx,  &
     area1, area1_l1, area1_l2, area1_h1, area1_h2, &
     vol, vol_l1, vol_l2, vol_h1, vol_h2, &
     ilo, ihi, jlo, jhi)

  use network, only : nspec
  use meth_params_module, only : QVAR, NVAR, QRHO, QU, QV, QPRES, QREINT, &
                                 URHO, UMX, UMY, UEDEN, &
                                 npassive, upass_map, qpass_map, ppm_trace_sources, &
                                 ppm_type
  use radhydro_params_module, only : QRADVAR, qrad, qradhi, qptot, qreitot, &
       fspace_type, comoving
  use rad_params_module, only : ngroups
  use fluxlimiter_module, only : Edd_factor

  implicit none

  integer lam_l1,lam_l2,lam_h1,lam_h2
  integer qd_l1, qd_l2, qd_h1, qd_h2
  integer gc_l1, gc_l2, gc_h1, gc_h2
  integer fx_l1, fx_l2, fx_h1, fx_h2
  integer rfx_l1, rfx_l2, rfx_h1, rfx_h2
  integer pgdx_l1, pgdx_l2, pgdx_h1, pgdx_h2
  integer ergdx_l1, ergdx_l2, ergdx_h1, ergdx_h2
  integer ugdx_l1, ugdx_l2, ugdx_h1, ugdx_h2
  integer src_l1, src_l2, src_h1, src_h2
  integer area1_l1, area1_l2, area1_h1, area1_h2
  integer vol_l1, vol_l2, vol_h1, vol_h2
  integer ilo, ihi, jlo, jhi

  double precision lam(lam_l1:lam_h1,lam_l2:lam_h2,0:ngroups-1)
  double precision qm (qd_l1:qd_h1,qd_l2:qd_h2,QRADVAR)
  double precision qmo(qd_l1:qd_h1,qd_l2:qd_h2,QRADVAR)
  double precision qp (qd_l1:qd_h1,qd_l2:qd_h2,QRADVAR)
  double precision qpo(qd_l1:qd_h1,qd_l2:qd_h2,QRADVAR)
  double precision  fx( fx_l1: fx_h1, fx_l2: fx_h2,NVAR)
  double precision rfx(rfx_l1:rfx_h1,rfx_l2:rfx_h2,0:ngroups-1)
  double precision  pgdx( pgdx_l1: pgdx_h1, pgdx_l2: pgdx_h2)
  double precision ergdx(ergdx_l1:ergdx_h1,ergdx_l2:ergdx_h2,0:ngroups-1)
  double precision  ugdx( ugdx_l1: ugdx_h1, ugdx_l2: ugdx_h2)
  double precision gamc(gc_l1:gc_h1,gc_l2:gc_h2)
  double precision srcQ(src_l1:src_h1,src_l2:src_h2,QVAR)
  double precision area1(area1_l1:area1_h1,area1_l2:area1_h2)
  double precision vol(vol_l1:vol_h1,vol_l2:vol_h2)
  double precision hdt, cdtdx

  integer i, j, g
  integer n, nq, ipassive

  double precision rr, rrnew, compo, compn
  double precision rrr, rur, rvr, rer, ekinr, rhoekinr
  double precision rrnewr, runewr, rvnewr, renewr
  double precision rrl, rul, rvl, rel, ekinl, rhoekinl
  double precision rrnewl, runewl, rvnewl, renewl
  double precision ugp, ugm, dup, pav, du, pnewl,pnewr
  double precision rhotmp

  double precision pggp, pggm, dre, dmom
  double precision, dimension(0:ngroups-1) :: lambda, ergp, ergm, err, erl, lamge, luge, &
       der, ernewr, ernewl
  double precision eddf, f1, ugc, divu

  ! NOTE: it is better *not* to protect against small density in this routine

  do ipassive = 1, npassive
     n  = upass_map(ipassive)
     nq = qpass_map(ipassive)
     do j = jlo, jhi
        do i = ilo, ihi

           rr = qp(i,j,  QRHO)
           rrnew = rr - hdt*(area1(i+1,j)*fx(i+1,j,URHO) -  &
                area1(i  ,j)*fx(i  ,j,URHO))/vol(i,j)

           compo = rr*qp(i,j  ,nq)
           compn = compo - hdt*(area1(i+1,j)*fx(i+1,j,n)- &
                area1(i  ,j)*fx(i  ,j,n))/vol(i,j)

           qpo(i,j  ,nq) = compn/rrnew + hdt*srcQ(i,j,nq)

           rr = qm(i,j+1,QRHO)
           rrnew = rr - hdt*(area1(i+1,j)*fx(i+1,j,URHO) -  &
                area1(i  ,j)*fx(i  ,j,URHO))/vol(i,j)

           compo = rr*qm(i,j+1,nq)
           compn = compo - hdt*(area1(i+1,j)*fx(i+1,j,n)- &
                area1(i  ,j)*fx(i  ,j,n))/vol(i,j)

           qmo(i,j+1,nq) = compn/rrnew + hdt*srcQ(i,j,nq)

        enddo
     enddo
  enddo


  do j = jlo, jhi
     do i = ilo, ihi
        lambda(:) = lam(i,j,:)
        pggp = pgdx(i+1,j)
        pggm = pgdx(i,j)
        ugp = ugdx(i+1,j)
        ugm = ugdx(i,j)
        ugc = 0.5d0*(ugp+ugm)
        ergp(:) = ergdx(i+1,j,:)
        ergm(:) = ergdx(i,j,:)

!           Convert to conservation form
        rrr = qp(i,j,QRHO)
        rur = rrr*qp(i,j,QU)
        rvr = rrr*qp(i,j,QV)
        ekinr = 0.5d0*rrr*(qp(i,j,QU)**2 + qp(i,j,QV)**2)
        rer = qp(i,j,QREINT) + ekinr
        err(:) = qp(i,j,qrad:qradhi)

        rrl = qm(i,j+1,QRHO)
        rul = rrl*qm(i,j+1,QU)
        rvl = rrl*qm(i,j+1,QV)
        ekinl = 0.5d0*rrl*(qm(i,j+1,QU)**2 + qm(i,j+1,QV)**2)
        rel = qm(i,j+1,QREINT) + ekinl
        erl(:) = qm(i,j+1,qrad:qradhi)

!           Add transverse predictor
        rrnewr = rrr - hdt*(area1(i+1,j)*fx(i+1,j,URHO) -  &
             area1(i,j)*fx(i,j,URHO))/vol(i,j)
        lamge(:) = lambda(:) * (ergp(:)-ergm(:))
        dmom = -0.5d0*hdt*(area1(i+1,j)+area1(i,j))*((pggp-pggm)+sum(lamge))/vol(i,j)
        runewr = rur - hdt*(area1(i+1,j)*fx(i+1,j,UMX)  -  &
             area1(i,j)*fx(i,j,UMX))/vol(i,j) &
             + dmom
        rvnewr = rvr - hdt*(area1(i+1,j)*fx(i+1,j,UMY)  -  &
             area1(i,j)*fx(i,j,UMY))/vol(i,j)
        luge(:) = ugc * lamge(:)
        dre = -cdtdx*sum(luge)
        renewr = rer - hdt*(area1(i+1,j)*fx(i+1,j,UEDEN)-  &
             area1(i,j)*fx(i,j,UEDEN))/vol(i,j) &
             + dre

        if (fspace_type .eq. 1 .and. comoving) then
           do g=0, ngroups-1
              eddf = Edd_factor(lambda(g))
              f1 = 0.5d0*(1.d0-eddf)
              der(g) = cdtdx * ugc * f1 * (ergp(g) - ergm(g))
           end do
        else if (fspace_type .eq. 2) then
           divu = (area1(i+1,j)*ugp-area1(i,j)*ugm)/vol(i,j)
           do g=0, ngroups-1
              eddf = Edd_factor(lambda(g))
              f1 = 0.5d0*(1.d0-eddf)
              der(g) = -hdt * f1 * 0.5d0*(ergp(g)+ergm(g)) * divu
           end do
        else ! mixed frame
           der(:) = cdtdx * luge(:)
        end if

        ernewr(:) = err(:) - hdt*(area1(i+1,j)*rfx(i+1,j,:)-  &
             area1(i,j)*rfx(i,j,:))/vol(i,j) &
             + der(:)

        rrnewl = rrl - hdt*(area1(i+1,j)*fx(i+1,j,URHO) -  &
             area1(i,j)*fx(i,j,URHO))/vol(i,j)
        runewl = rul - hdt*(area1(i+1,j)*fx(i+1,j,UMX)  -  &
             area1(i,j)*fx(i,j,UMX))/vol(i,j) &
             + dmom
        rvnewl = rvl - hdt*(area1(i+1,j)*fx(i+1,j,UMY)  -  &
             area1(i,j)*fx(i,j,UMY))/vol(i,j)
        renewl = rel - hdt*(area1(i+1,j)*fx(i+1,j,UEDEN)-  &
             area1(i,j)*fx(i,j,UEDEN))/vol(i,j) &
             + dre
        ernewl(:) = erl(:) - hdt*(area1(i+1,j)*rfx(i+1,j,:)-  &
             area1(i,j)*rfx(i,j,:))/vol(i,j) &
             + der(:)

        dup = pggp*ugp - pggm*ugm
        pav = 0.5d0*(pggp+pggm)
        du = ugp-ugm

        pnewr = qp(i,j  ,QPRES) - cdtdx*(dup + pav*du*(gamc(i,j)-1.d0))
        pnewl = qm(i,j+1,QPRES) - cdtdx*(dup + pav*du*(gamc(i,j)-1.d0))

        !           Convert back to non-conservation form
        rhotmp = rrnewr
        qpo(i,j,QRHO) = rhotmp        + hdt*srcQ(i,j,QRHO)
        qpo(i,j,QU  ) = runewr/rhotmp
        qpo(i,j,QV  ) = rvnewr/rhotmp
        rhoekinr = 0.5d0*(runewr**2+rvnewr**2)/rhotmp
        qpo(i,j,QREINT)= renewr - rhoekinr + hdt*srcQ(i,j,QREINT)
        qpo(i,j,QPRES) =  pnewr            + hdt*srcQ(i,j,QPRES)
        qpo(i,j,qrad:qradhi) = ernewr(:)
        qpo(i,j,qptot)   = sum(lambda*ernewr) + qpo(i,j,QPRES)
        qpo(i,j,qreitot) = sum(qpo(i,j,qrad:qradhi)) + qpo(i,j,QREINT)

        !           Convert back to non-conservation form
        rhotmp = rrnewl
        qmo(i,j+1,QRHO) = rhotmp         + hdt*srcQ(i,j,QRHO)
        qmo(i,j+1,QU  ) = runewl/rhotmp
        qmo(i,j+1,QV  ) = rvnewl/rhotmp
        rhoekinl = 0.5d0*(runewl**2+rvnewl**2)/rhotmp
        qmo(i,j+1,QREINT)= renewl - rhoekinl +hdt*srcQ(i,j,QREINT)
        qmo(i,j+1,QPRES) = pnewl +hdt*srcQ(i,j,QPRES)
        qmo(i,j+1,qrad:qradhi) = ernewl(:)
        qmo(i,j+1,qptot)   = sum(lambda*ernewl) + qmo(i,j+1,QPRES)
        qmo(i,j+1,qreitot) = sum(qmo(i,j+1,qrad:qradhi)) + qmo(i,j+1,QREINT)

        ! if ppm_trace_sources == 1, then we already added the
        ! piecewise parabolic traced sources the normal edge
        ! states
        if (ppm_trace_sources == 0 .or. ppm_type == 0) then
           qpo(i,j,QU  ) = qpo(i,j,QU) + hdt*srcQ(i,j,QU)
           qpo(i,j,QV  ) = qpo(i,j,QV) + hdt*srcQ(i,j,QV)

           qmo(i,j+1,QU  ) = qmo(i,j+1,QU) + hdt*srcQ(i,j,QU)
           qmo(i,j+1,QV  ) = qmo(i,j+1,QV) + hdt*srcQ(i,j,QV)
        endif
        
     enddo
  enddo

end subroutine transx_rad

! :::
! ::: ------------------------------------------------------------------
! :::

subroutine consup_rad( uin, uin_l1, uin_l2, uin_h1, uin_h2, &
     uout,uout_l1,uout_l2,uout_h1,uout_h2, &
      Erin, Erin_l1, Erin_l2, Erin_h1, Erin_h2, &
     Erout,Erout_l1,Erout_l2,Erout_h1,Erout_h2, &
     pgdx,pgdx_l1,pgdx_l2,pgdx_h1,pgdx_h2, &
     pgdy,pgdy_l1,pgdy_l2,pgdy_h1,pgdy_h2, &
     ergdx,ergdx_l1,ergdx_l2,ergdx_h1,ergdx_h2, &
     ergdy,ergdy_l1,ergdy_l2,ergdy_h1,ergdy_h2, &
     lmgdx,lmgdx_l1,lmgdx_l2,lmgdx_h1,lmgdx_h2, &
     lmgdy,lmgdy_l1,lmgdy_l2,lmgdy_h1,lmgdy_h2, &
     ugdx,ugdx_l1,ugdx_l2,ugdx_h1,ugdx_h2, &
     ugdy,ugdy_l1,ugdy_l2,ugdy_h1,ugdy_h2, &
     src , src_l1, src_l2, src_h1, src_h2, &
     flux1,flux1_l1,flux1_l2,flux1_h1,flux1_h2, &
     flux2,flux2_l1,flux2_l2,flux2_h1,flux2_h2, &
     rflux1,rflux1_l1,rflux1_l2,rflux1_h1,rflux1_h2, &
     rflux2,rflux2_l1,rflux2_l2,rflux2_h1,rflux2_h2, &
     area1,area1_l1,area1_l2,area1_h1,area1_h2, &
     area2,area2_l1,area2_l2,area2_h1,area2_h2, &
     vol,vol_l1,vol_l2,vol_h1,vol_h2, &
     div,pdivu, uy_xfc, ux_yfc, &
     lo,hi,dx,dy,dt, nstep_fsp)

  use meth_params_module, only : difmag, NVAR, URHO, UMX, UMY, UEDEN, UEINT, UTEMP, &
       normalize_species
  use rad_params_module, only : ngroups, nugroup, dlognu
  use radhydro_params_module, only : fspace_type, comoving
  use radhydro_nd_module, only : advect_in_fspace
  use fluxlimiter_module, only : Edd_factor
  use advection_util_module, only : normalize_species_fluxes

  implicit none

  integer nstep_fsp
  integer lo(2), hi(2)
  integer uin_l1,uin_l2,uin_h1,uin_h2
  integer uout_l1,uout_l2,uout_h1,uout_h2
  integer Erout_l1,Erout_l2,Erout_h1,Erout_h2
  integer Erin_l1,Erin_l2,Erin_h1,Erin_h2
  integer pgdx_l1,pgdx_l2,pgdx_h1,pgdx_h2
  integer pgdy_l1,pgdy_l2,pgdy_h1,pgdy_h2
  integer ergdx_l1,ergdx_l2,ergdx_h1,ergdx_h2
  integer ergdy_l1,ergdy_l2,ergdy_h1,ergdy_h2
  integer lmgdx_l1,lmgdx_l2,lmgdx_h1,lmgdx_h2
  integer lmgdy_l1,lmgdy_l2,lmgdy_h1,lmgdy_h2
  integer ugdx_l1,ugdx_l2,ugdx_h1,ugdx_h2
  integer ugdy_l1,ugdy_l2,ugdy_h1,ugdy_h2
  integer   src_l1,  src_l2,  src_h1,  src_h2
  integer flux1_l1,flux1_l2,flux1_h1,flux1_h2
  integer flux2_l1,flux2_l2,flux2_h1,flux2_h2
  integer rflux1_l1,rflux1_l2,rflux1_h1,rflux1_h2
  integer rflux2_l1,rflux2_l2,rflux2_h1,rflux2_h2
  integer area1_l1,area1_l2,area1_h1,area1_h2
  integer area2_l1,area2_l2,area2_h1,area2_h2
  integer vol_l1,vol_l2,vol_h1,vol_h2

  double precision uin(uin_l1:uin_h1,uin_l2:uin_h2,NVAR)
  double precision uout(uout_l1:uout_h1,uout_l2:uout_h2,NVAR)
  double precision  Erin( Erin_l1: Erin_h1, Erin_l2: Erin_h2,0:ngroups-1)
  double precision Erout(Erout_l1:Erout_h1,Erout_l2:Erout_h2,0:ngroups-1)
  double precision  pgdx( pgdx_l1: pgdx_h1, pgdx_l2: pgdx_h2)
  double precision  pgdy( pgdy_l1: pgdy_h1, pgdy_l2: pgdy_h2)
  double precision ergdx(ergdx_l1:ergdx_h1,ergdx_l2:ergdx_h2,0:ngroups-1)
  double precision ergdy(ergdy_l1:ergdy_h1,ergdy_l2:ergdy_h2,0:ngroups-1)
  double precision lmgdx(lmgdx_l1:lmgdx_h1,lmgdx_l2:lmgdx_h2,0:ngroups-1)
  double precision lmgdy(lmgdy_l1:lmgdy_h1,lmgdy_l2:lmgdy_h2,0:ngroups-1)
  double precision  ugdx( ugdx_l1: ugdx_h1, ugdx_l2: ugdx_h2)
  double precision  ugdy( ugdy_l1: ugdy_h1, ugdy_l2: ugdy_h2)
  double precision   src(  src_l1:  src_h1,  src_l2:  src_h2,NVAR)
  double precision  flux1( flux1_l1: flux1_h1, flux1_l2: flux1_h2,NVAR)
  double precision  flux2( flux2_l1: flux2_h1, flux2_l2: flux2_h2,NVAR)
  double precision rflux1(rflux1_l1:rflux1_h1,rflux1_l2:rflux1_h2,0:ngroups-1)
  double precision rflux2(rflux2_l1:rflux2_h1,rflux2_l2:rflux2_h2,0:ngroups-1)
  double precision area1(area1_l1:area1_h1,area1_l2:area1_h2)
  double precision area2(area2_l1:area2_h1,area2_l2:area2_h2)
  double precision vol(vol_l1:vol_h1,vol_l2:vol_h2)
  double precision div(lo(1):hi(1)+1,lo(2):hi(2)+1)
  double precision pdivu(lo(1):hi(1),lo(2):hi(2))
  double precision uy_xfc( ugdx_l1: ugdx_h1, ugdx_l2: ugdx_h2)
  double precision ux_yfc( ugdy_l1: ugdy_h1, ugdy_l2: ugdy_h2)
  double precision dx, dy, dt

  integer i, j, n, g

  double precision div1
  double precision SrU, SrV
  double precision rho, Up, Vp, SrE

  double precision, dimension(0:ngroups-1) :: Erscale
  double precision, dimension(0:ngroups-1) :: ustar, af
  double precision :: Eddf, Eddfxm, Eddfxp, Eddfym, Eddfyp, f1, f2, f1xm, f1xp, f1ym, f1yp
  double precision :: Gf1E(2)
  double precision :: ux, uy, divu, lamc, Egdc
  double precision :: dudx(2), dudy(2), nhat(2), GnDotu(2), nnColonDotGu
  double precision :: dpdx, dprdx, dpdy, dprdy, ek1, ek2, dek

  if (ngroups .gt. 1) then
     if (fspace_type .eq. 1) then
        Erscale = dlognu
     else
        Erscale = nugroup*dlognu
     end if
  end if

  ! Normalize the species fluxes
  if (normalize_species .eq. 1) &
       call normalize_species_fluxes( &
       flux1,flux1_l1,flux1_l2,flux1_h1,flux1_h2, &
       flux2,flux2_l1,flux2_l2,flux2_h1,flux2_h2, &
       lo,hi)

  ! correct the fluxes to include the effects of the artificial viscosity
  do n = 1, NVAR
     if (n ==  UTEMP) then
        flux1(:,:,n) = ZERO
        flux2(:,:,n) = ZERO
     else
        do j = lo(2), hi(2)
           do i = lo(1), hi(1)+1
              div1 = HALF*(div(i,j) + div(i,j+1))
              div1 = difmag*min(ZERO,div1)

              flux1(i,j,n) = flux1(i,j,n) &
                   + dx*div1*(uin(i,j,n) - uin(i-1,j,n))

              flux1(i,j,n) = area1(i,j)*flux1(i,j,n)
           enddo
        enddo

        do j = lo(2), hi(2)+1
           do i = lo(1), hi(1)
              div1 = HALF*(div(i,j) + div(i+1,j))
              div1 = difmag*min(ZERO,div1)

              flux2(i,j,n) = flux2(i,j,n) &
                   + dy*div1*(uin(i,j,n) - uin(i,j-1,n))

              flux2(i,j,n) = area2(i,j)*flux2(i,j,n)
           enddo
        enddo
     endif
  enddo

  do g = 0, ngroups-1
     do j = lo(2),hi(2)
        do i = lo(1), hi(1)+1
           div1 = HALF*(div(i,j) + div(i,j+1))
           div1 = difmag*min(ZERO,div1)

           rflux1(i,j,g) = rflux1(i,j,g) &
                + dx*div1*(Erin(i,j,g) - Erin(i-1,j,g))

           rflux1(i,j,g) = area1(i,j)*rflux1(i,j,g)
        enddo
     enddo
  enddo

  do g = 0, ngroups-1
     do j = lo(2), hi(2)+1
        do i = lo(1), hi(1)
           div1 = HALF*(div(i,j) + div(i+1,j))
           div1 = difmag*min(ZERO,div1)

           rflux2(i,j,g) = rflux2(i,j,g) &
                + dy*div1*(Erin(i,j,g) - Erin(i,j-1,g))

           rflux2(i,j,g) = area2(i,j)*rflux2(i,j,g)
        enddo
     enddo
  enddo

  ! do the conservative update
  do n = 1, NVAR
     if (n == UTEMP) then
        uout(lo(1):hi(1),lo(2):hi(2),n) = uin(lo(1):hi(1),lo(2):hi(2),n)
     else
        do j = lo(2), hi(2)
           do i = lo(1), hi(1)
              uout(i,j,n) = uin(i,j,n) + dt * &
<<<<<<< HEAD
                   ( flux1(i,j,n) - flux1(i+1,j,n) + &
                     flux2(i,j,n) - flux2(i,j+1,n) ) / vol(i,j) &
                   +   dt * src(i,j,n)
=======
                   ( flux1(i,j,n) - flux1(i+1,j,n) &
                   +   flux2(i,j,n) - flux2(i,j+1,n) ) / vol(i,j)
>>>>>>> 0ea04bfc
           enddo
        enddo
     end if
  enddo
  
  do g = 0, ngroups-1
     do j = lo(2), hi(2)
        do i = lo(1), hi(1)
           Erout(i,j,g) = Erin(i,j,g) + dt * &
                ( rflux1(i,j,g) - rflux1(i+1,j,g) + &
                  rflux2(i,j,g) - rflux2(i,j+1,g) ) / vol(i,j)
        enddo
     enddo
  end do

  
  ! Add source term to (rho e)
  do j = lo(2), hi(2)
     do i = lo(1), hi(1)
        uout(i,j,UEINT) = uout(i,j,UEINT)  - dt * pdivu(i,j)
     enddo
  enddo
  

  ! Add gradp term to momentum equation -- only for axisymmetry coords
  ! (and only for the radial flux)
  do j = lo(2), hi(2)
     do i = lo(1), hi(1)

        ! pgdnv from the Riemann solver is only the gas contribution,
        ! not the radiation contribution.  Note that we've already included
        ! the gas pressure in the momentum flux for all Cartesian coordinate
        ! directions
        dpdx  = ( pgdx(i+1,j)- pgdx(i,j))/ dx
        dpdy  = ( pgdy(i,j+1)- pgdy(i,j))/ dy

        ! radiation pressure contribution
        dprdx = 0.d0
        dprdy = 0.d0
        do g=0,ngroups-1
           lamc = 0.25d0*(lmgdx(i,j,g)+lmgdx(i+1,j,g)+lmgdy(i,j,g)+lmgdy(i,j+1,g))
           dprdx = dprdx + lamc*(ergdx(i+1,j,g)-ergdx(i,j,g))/dx
           dprdy = dprdy + lamc*(ergdy(i,j+1,g)-ergdy(i,j,g))/dy
        end do

        uout(i,j,UMX) = uout(i,j,UMX) - dt * dpdx
        uout(i,j,UMY) = uout(i,j,UMY) - dt * dpdy
        ek1 = (uout(i,j,UMX)**2 + uout(i,j,UMY)**2) / (2.d0*uout(i,j,URHO))

        uout(i,j,UMX) = uout(i,j,UMX) - dt * dprdx
        uout(i,j,UMY) = uout(i,j,UMY) - dt * dprdy
        ek2 = (uout(i,j,UMX)**2 + uout(i,j,UMY)**2) / (2.d0*uout(i,j,URHO))
        dek = ek2 - ek1
        
        uout(i,j,UEDEN) = uout(i,j,UEDEN) + dek
        if (.not. comoving) then ! mixed-frame (single group only)
           Erout(i,j,0) = Erout(i,j,0) - dek
        end if
     enddo
  enddo

  ! Add radiation source term to rho*u, rhoE, and Er
  if (comoving) then
     do j = lo(2),hi(2)
        do i = lo(1),hi(1)

           ux = 0.5d0*(ugdx(i,j) + ugdx(i+1,j))
           uy = 0.5d0*(ugdy(i,j) + ugdy(i,j+1))

           divu = (ugdx(i+1,j  )*area1(i+1,j  ) - ugdx(i,j)*area1(i,j) &
                +  ugdy(i  ,j+1)*area2(i  ,j+1) - ugdy(i,j)*area2(i,j) &
                & ) / vol(i,j)

           dudx(1) = (ugdx(i+1,j)-ugdx(i,j))/dx
           dudx(2) = (uy_xfc(i+1,j)-uy_xfc(i,j))/dx

           dudy(1) = (ux_yfc(i,j+1)-ux_yfc(i,j))/dy
           dudy(2) = (ugdy(i,j+1)-ugdy(i,j))/dy

           ! Note that for single group, fspace_type is always 1
           do g=0, ngroups-1

              nhat(1) = (ergdx(i+1,j,g)-ergdx(i,j,g))/dx
              nhat(2) = (ergdy(i,j+1,g)-ergdy(i,j,g))/dy

              GnDotu(1) = dot_product(nhat, dudx)
              GnDotu(2) = dot_product(nhat, dudy)

              nnColonDotGu = dot_product(nhat, GnDotu) / (dot_product(nhat,nhat)+1.d-50)

              lamc = 0.25d0*(lmgdx(i,j,g)+lmgdx(i+1,j,g)+lmgdy(i,j,g)+lmgdy(i,j+1,g))
              Eddf = Edd_factor(lamc)
              f1 = (1.d0-Eddf)*0.5d0
              f2 = (3.d0*Eddf-1.d0)*0.5d0
              af(g) = -(f1*divu + f2*nnColonDotGu)

              if (fspace_type .eq. 1) then
                 Eddfxp = Edd_factor(lmgdx(i+1,j  ,g))
                 Eddfxm = Edd_factor(lmgdx(i  ,j  ,g))
                 Eddfyp = Edd_factor(lmgdy(i  ,j+1,g))
                 Eddfym = Edd_factor(lmgdy(i  ,j  ,g))

                 f1xp = 0.5d0*(1.d0-Eddfxp)
                 f1xm = 0.5d0*(1.d0-Eddfxm)
                 f1yp = 0.5d0*(1.d0-Eddfyp)
                 f1ym = 0.5d0*(1.d0-Eddfym)

                 Gf1E(1) = (f1xp*ergdx(i+1,j,g) - f1xm*ergdx(i,j,g)) / dx
                 Gf1E(2) = (f1yp*ergdy(i,j+1,g) - f1ym*ergdy(i,j,g)) / dy

                 Egdc = 0.25d0*(ergdx(i,j,g)+ergdx(i+1,j,g)+ergdy(i,j,g)+ergdy(i,j+1,g))

                 Erout(i,j,g) = Erout(i,j,g) + dt*(ux*Gf1E(1)+uy*Gf1E(2)) &
                      - dt*f2*Egdc*nnColonDotGu
              end if

           end do

           if (ngroups.gt.1) then
              ustar = Erout(i,j,:) / Erscale
              call advect_in_fspace(ustar, af, dt, nstep_fsp)
              Erout(i,j,:) = ustar * Erscale
           end if
        end do
     end do
  end if


  do j = lo(2),hi(2)
     do i = lo(1),hi(1)+1
        flux1(i,j,1:NVAR) = dt * flux1(i,j,1:NVAR)
        flux1(i,j,   UMX) = flux1(i,j,UMX) + dt*area1(i,j)*pgdx(i,j)
     enddo
  enddo

  do g = 0, ngroups-1
     do j = lo(2),hi(2)
        do i = lo(1),hi(1)+1
           rflux1(i,j,g) = dt * rflux1(i,j,g)
        enddo
     enddo
  end do

  do j = lo(2),hi(2)+1
     do i = lo(1),hi(1)
        flux2(i,j,1:NVAR) = dt * flux2(i,j,1:NVAR)
        flux2(i,j,UMY) = flux2(i,j,UMY) + dt*area2(i,j)*pgdy(i,j)
     enddo
  enddo

  do g = 0, ngroups-1
     do j = lo(2),hi(2)+1
        do i = lo(1),hi(1)
           rflux2(i,j,g) = dt * rflux2(i,j,g)
        enddo
     enddo
  end do

end subroutine consup_rad


subroutine ppflaten(lof, hif, &
     flatn, q, q_l1,q_l2, q_h1,q_h2)
  use meth_params_module, only : QPRES, QU, QV
  use radhydro_params_module, only : flatten_pp_threshold, QRADVAR, qptot
  implicit none
  integer, intent(in) :: lof(2), hif(2), q_l1, q_h1, q_l2, q_h2
  double precision, intent(in) :: q(q_l1:q_h1,q_l2:q_h2,QRADVAR)
  double precision, intent(inout) :: flatn(q_l1:q_h1,q_l2:q_h2)

  integer :: i,j

  do j=lof(2),hif(2)
  do i=lof(1),hif(1)
     if (q(i-1,j,QU)+q(i,j-1,QV) > q(i+1,j,QU)+q(i,j+1,QV)) then
        if (q(i,j,QPRES) < flatten_pp_threshold* q(i,j,qptot)) then
           flatn(i,j) = 0.d0
        end if
     end if
  end do
  end do
end subroutine ppflaten

end module rad_advection_module<|MERGE_RESOLUTION|>--- conflicted
+++ resolved
@@ -1180,14 +1180,8 @@
         do j = lo(2), hi(2)
            do i = lo(1), hi(1)
               uout(i,j,n) = uin(i,j,n) + dt * &
-<<<<<<< HEAD
                    ( flux1(i,j,n) - flux1(i+1,j,n) + &
                      flux2(i,j,n) - flux2(i,j+1,n) ) / vol(i,j) &
-                   +   dt * src(i,j,n)
-=======
-                   ( flux1(i,j,n) - flux1(i+1,j,n) &
-                   +   flux2(i,j,n) - flux2(i,j+1,n) ) / vol(i,j)
->>>>>>> 0ea04bfc
            enddo
         enddo
      end if
